--- conflicted
+++ resolved
@@ -383,8 +383,7 @@
         val flakyEffect = Effect(if (Math.random() < 0.9) throw new Error("Uh oh!") else 42)
 
         assertTrue(flakyEffect.eventually.run() == 42)
-<<<<<<< HEAD
-      },
+      } @@ ignore,
     )
 
 trait EffectMain:
@@ -411,8 +410,4 @@
 
 
 
-  
-=======
-      } @@ ignore,
-    )
->>>>>>> 782da474
+  